--- conflicted
+++ resolved
@@ -15,54 +15,6 @@
 
 ## Usage
 
-<<<<<<< HEAD
-### Logger
-You can use either a [PSR-3](http://www.php-fig.org/psr/psr-3/) logger
-(such as [Monolog](https://github.com/Seldaek/monolog))
-or a callable that accepts a log level, message, and context as an array.
-
-```php
-$middleware = new Logger($logger);
-```
-
-or
-
-```php
-$middleware = new Logger(function ($level, $message, array $context) {
-    // Log the message
-});
-```
-
-#### Log level
-You can set a log level as a string or a callable that accepts a response. If the
-response is not set, it can be assumed that it's a request-only log, or that the
-request has been rejected. If the log level is not set, the default log level will be
-used which is `LogLevel::NOTICE` for status codes >= 400, or `LogLevel::INFO` otherwise.
-```php
-use Psr\Log\LogLevel;
-
-$middleware->setLogLevel(LogLevel::DEBUG);
-```
-
-or
-
-```php
-$middleware->setLogLevel(function ($response) {
-    // Return log level
-});
-```
-#### Formatter
-You can set a message formatter as a [MessageFormatter](https://github.com/guzzle/guzzle/blob/master/src/MessageFormatter.php) or a callable that accepts
-a request, response, as well as a reason when a request has been rejected.
-
-```php
-$middleware->setFormatter($formatter);
-```
-
-or
-
-```php
-=======
 ```
 use Concat\Http\Middleware\Logger;
 ```
@@ -113,7 +65,6 @@
 or
 
 ```php
->>>>>>> a07d0e25
 $middleware->setFormatter(function ($request, $response, $reason) {
     // Return log message
 });
@@ -127,16 +78,6 @@
 
 #### Request logging
 
-<<<<<<< HEAD
-A request will only be logged with its response is received. You can enable request logging
-by using `$middleware->setRequestLoggingEnabled(true)`, which will log a request when it is requested,
-as well as its response when it is received.
-
-#### Middleware
-
-This package is designed to function as [Guzzle 6 Middleware](http://guzzle.readthedocs.org/en/latest/handlers-and-middleware.html#middleware).
-```
-=======
 A request will only be logged when its response is received. You can enable request logging
 by using `$middleware->setRequestLoggingEnabled(true)`, which will log a request when it is requested,
 as well as its response when it is received. Any `$response` references will be `null` in the case
@@ -144,5 +85,4 @@
 
 #### Middleware
 
-This package is designed to function as [Guzzle 6 Middleware](http://guzzle.readthedocs.org/en/latest/handlers-and-middleware.html#middleware).
->>>>>>> a07d0e25
+This package is designed to function as [Guzzle 6 Middleware](http://guzzle.readthedocs.org/en/latest/handlers-and-middleware.html#middleware).